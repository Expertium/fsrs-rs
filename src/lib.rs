--- conflicted
+++ resolved
@@ -20,13 +20,8 @@
     ItemProgress, ItemState, MemoryState, ModelEvaluation, NextStates, DEFAULT_PARAMETERS,
 };
 pub use model::FSRS;
-<<<<<<< HEAD
-pub use optimal_retention::{simulate, Card, SimulatorConfig};
-pub use training::CombinedProgressState;
-pub use training::Progress;
-=======
 pub use optimal_retention::{
     extract_simulation_config, simulate, Card, RevlogEntry, RevlogReviewKind, SimulatorConfig,
 };
 pub use training::CombinedProgressState;
->>>>>>> c9b9254e
+pub use training::Progress;